%%%----------------------------------------------------------------------
%%% File    : yaws_websockets.erl
%%% Author  : Davide Marques <nesrait@gmail.com>
%%% Purpose : 
%%% Created :  18 Dec 2009 by Davide Marques <nesrait@gmail.com>
%%% Modified: 
%%%----------------------------------------------------------------------

-module(yaws_websockets).
-author('nesrait@gmail.com').

-include("../include/yaws.hrl").
-include("../include/yaws_api.hrl").
-include("yaws_debug.hrl").

-include_lib("kernel/include/file.hrl").
-export([handshake/3, unframe_one/1, unframe_all/2]).

handshake(Arg, ContentPid, SocketMode) ->
    CliSock = Arg#arg.clisock,
    case get_origin_header(Arg#arg.headers) of
	undefined ->
	    %% Yaws will take care of closing the socket
	    ContentPid ! discard;
	Origin ->
<<<<<<< HEAD
	   SC = get(sc),
	    Host = (Arg#arg.headers)#headers.host,
	    {abs_path, Path} = (Arg#arg.req)#http_request.path,
=======
	    ProtocolVersion = ws_version(Arg#arg.headers),
	    Protocol = get_protocol_header(Arg#arg.headers),
	    Host = (Arg#arg.headers)#headers.host,
	    {abs_path, Path} = (Arg#arg.req)#http_request.path,
	    SC = get(sc),
>>>>>>> 5a70e440
	    WebSocketLocation = 
		case SC#sconf.ssl of
			undefined -> "ws://" ++ Host ++ Path;
			_ -> "wss://" ++ Host ++ Path
		end,
<<<<<<< HEAD
				
	    Handshake =
		["HTTP/1.1 101 Web Socket Protocol Handshake\r\n",
		 "Upgrade: WebSocket\r\n",
		 "Connection: Upgrade\r\n",
		 "WebSocket-Origin: ", Origin, "\r\n",
		 "WebSocket-Location: ", WebSocketLocation, "\r\n",
		 "\r\n"],
	 
=======
	    Handshake = handshake(ProtocolVersion, Arg, CliSock, WebSocketLocation, Origin, Protocol),
>>>>>>> 5a70e440
	    case SC#sconf.ssl of
		undefined ->
		    gen_tcp:send(CliSock, Handshake),
		    inet:setopts(CliSock, [{packet, raw}, {active, SocketMode}]),
		    TakeOverResult =
			gen_tcp:controlling_process(CliSock, ContentPid);
		_ ->
		    ssl:send(CliSock, Handshake),
		    ssl:setopts(CliSock, [{packet, raw}, {active, SocketMode}]),
		    TakeOverResult =
			ssl:controlling_process(CliSock, ContentPid)
	    end,
	    case TakeOverResult of
		ok ->
		    ContentPid ! {ok, CliSock};
		{error, Reason} ->
		    ContentPid ! discard,
		    exit({websocket, Reason})
	    end
    end,
    exit(normal).


handshake(ws_76, Arg, CliSock, WebSocketLocation, Origin, Protocol) ->
    {ok, Challenge} = gen_tcp:recv(CliSock, 8),
    Key1 = secret_key("sec-websocket-key1", Arg#arg.headers),
    Key2 = secret_key("sec-websocket-key2", Arg#arg.headers),
    ChallengeResponse = challenge(Key1, Key2, binary_to_list(Challenge)),
    ["HTTP/1.1 101 Web Socket Protocol Handshake\r\n",
     "Upgrade: WebSocket\r\n",
     "Connection: Upgrade\r\n",
     "Sec-WebSocket-Origin: ", Origin, "\r\n",
     "Sec-WebSocket-Location: ", WebSocketLocation, "\r\n",
     "Sec-WebSocket-Protocol: ", Protocol, "\r\n",
     "\r\n", ChallengeResponse];

handshake(ws_75, _Arg, _CliSock, WebSocketLocation, Origin, Protocol) ->
    ["HTTP/1.1 101 Web Socket Protocol Handshake\r\n",
     "Upgrade: WebSocket\r\n",
     "Connection: Upgrade\r\n",
     "WebSocket-Origin: ", Origin, "\r\n",
     "WebSocket-Location: ", WebSocketLocation, "\r\n",
     "\r\n"].


ws_version(Headers) ->
    case query_header("sec-websocket-key1", Headers) of
	undefined ->  ws_75;
	_         ->  ws_76
    end.


%% This should take care of all the Data Framing scenarios specified in
%% http://tools.ietf.org/html/draft-hixie-thewebsocketprotocol-66#page-26
unframe_one(DataFrames) ->
    <<Type, _/bitstring>> = DataFrames,
    case Type of
	T when (T =< 127) ->
	    %% {ok, FF_Ended_Frame} = re:compile("^.(.*)\\xFF(.*?)", [ungreedy]),
	    FF_Ended_Frame = {re_pattern,2,0,
			      <<69,82,67,80,71,0,0,0,16,2,0,0,5,0,0,0,2,0,0,0,0,0,255,2,40,
			       0,0,0,0,0,0,0,0,0,0,0,0,0,0,0,93,0,27,25,12,94,0,7,0,1,57,
			       12,84,0,7,27,255,94,0,7,0,2,56,12,84,0,7,84,0,27,0>>},
	    {match, [Data, NextFrame]} =
		re:run(DataFrames, FF_Ended_Frame,
		       [{capture, all_but_first, binary}]),
	    {ok, Data, NextFrame};

	_ -> %% Type band 16#80 =:= 16#80
	    {Length, LenBytes} = unpack_length(DataFrames, 0, 0),
	    <<_, _:LenBytes/bytes, Data:Length/bytes,
	     NextFrame/bitstring>> = DataFrames,
	    {ok, Data, NextFrame}
    end.

unframe_all(<<>>, Acc) ->
    lists:reverse(Acc);
unframe_all(DataFramesBin, Acc) ->
    {ok, Msg, Rem} = unframe_one(DataFramesBin),
    unframe_all(Rem, [Msg|Acc]).


%% Internal functions
get_origin_header(Headers) ->
    query_header("origin", Headers).

get_protocol_header(Headers) ->
    query_header("sec-websocket-protocol", Headers, "unknown").

				   
query_header(HeaderName, Headers) ->
    query_header(HeaderName, Headers, undefined).
    
query_header(Header, #headers{other=L}, Default) ->
    lists:foldl(fun({http_header,_,K0,_,V}, undefined) ->
                        K = case is_atom(K0) of
                                true ->
                                    atom_to_list(K0);
                                false ->
                                    K0
                            end,
                        case string:to_lower(K) of
                            Header ->
                                V;
                            _ ->
                                Default
                        end;
                   (_, Acc) ->
                        Acc
                end, Default, L).

secret_key(KeyName, Headers) ->
    case query_header(KeyName, Headers) of
	undefined ->
	    0;
	Key ->
	    Digits = lists:filter(fun(C) -> (C >= 48) andalso (C =< 57) end, Key),
	    NumberOfSpaces = length(lists:filter(fun(C) -> C == 32 end, Key)),
	    list_to_integer(Digits) div NumberOfSpaces
    end.


challenge(Key1, Key2, Challenge) ->
    BinaryAnswer =
	crypto:md5_final(
	  crypto:md5_update(
	    crypto:md5_init(),
	    digits32(Key1) ++ digits32(Key2) ++ Challenge)),
    BinaryAnswer.

digits32(Num) ->
    Digit4 = Num rem 256,
    Num2 = Num div 256,
    Digit3 = Num2 rem 256,
    Num3 = Num2 div 256,
    Digit2 = Num3 rem 256,
    Digit1 = Num3 div 256,
    [Digit1, Digit2, Digit3, Digit4].
					  
unpack_length(Binary, LenBytes, Length) ->
    <<_, _:LenBytes/bytes, B, _/bitstring>> = Binary,
    B_v = B band 16#7F,
    NewLength = (Length * 128) + B_v,
    case B band 16#80 of
	16#80 ->
	    unpack_length(Binary, LenBytes + 1, NewLength);
	0 ->
	    {NewLength, LenBytes + 1}
    end.
<|MERGE_RESOLUTION|>--- conflicted
+++ resolved
@@ -23,35 +23,17 @@
 	    %% Yaws will take care of closing the socket
 	    ContentPid ! discard;
 	Origin ->
-<<<<<<< HEAD
-	   SC = get(sc),
-	    Host = (Arg#arg.headers)#headers.host,
-	    {abs_path, Path} = (Arg#arg.req)#http_request.path,
-=======
 	    ProtocolVersion = ws_version(Arg#arg.headers),
 	    Protocol = get_protocol_header(Arg#arg.headers),
 	    Host = (Arg#arg.headers)#headers.host,
 	    {abs_path, Path} = (Arg#arg.req)#http_request.path,
 	    SC = get(sc),
->>>>>>> 5a70e440
 	    WebSocketLocation = 
 		case SC#sconf.ssl of
 			undefined -> "ws://" ++ Host ++ Path;
 			_ -> "wss://" ++ Host ++ Path
 		end,
-<<<<<<< HEAD
-				
-	    Handshake =
-		["HTTP/1.1 101 Web Socket Protocol Handshake\r\n",
-		 "Upgrade: WebSocket\r\n",
-		 "Connection: Upgrade\r\n",
-		 "WebSocket-Origin: ", Origin, "\r\n",
-		 "WebSocket-Location: ", WebSocketLocation, "\r\n",
-		 "\r\n"],
-	 
-=======
 	    Handshake = handshake(ProtocolVersion, Arg, CliSock, WebSocketLocation, Origin, Protocol),
->>>>>>> 5a70e440
 	    case SC#sconf.ssl of
 		undefined ->
 		    gen_tcp:send(CliSock, Handshake),
